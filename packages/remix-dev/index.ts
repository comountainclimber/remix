import "./modules";

export type { AppConfig } from "./config";
<<<<<<< HEAD
export type { AssetsManifest } from "./compiler/assets";
=======

export { createApp } from "./create";
>>>>>>> ad9c899b
<|MERGE_RESOLUTION|>--- conflicted
+++ resolved
@@ -1,9 +1,5 @@
 import "./modules";
 
 export type { AppConfig } from "./config";
-<<<<<<< HEAD
 export type { AssetsManifest } from "./compiler/assets";
-=======
-
-export { createApp } from "./create";
->>>>>>> ad9c899b
+export { createApp } from "./create";